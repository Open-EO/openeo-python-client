--- conflicted
+++ resolved
@@ -9,11 +9,8 @@
 
 ### Added
 
-<<<<<<< HEAD
 - Argument `spatial_extent` in `load_collection` supports Shapely objects and loading GeoJSON from a local path.
-=======
 - Added `show_error_logs` argument to `cube.execute_batch()`/`job.start_and_wait()`/... to toggle the automatic printing of error logs on failure ([#505](https://github.com/Open-EO/openeo-python-client/issues/505))
->>>>>>> c161f08e
 
 ### Changed
 
