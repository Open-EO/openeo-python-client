# Changelog
All notable changes to this project will be documented in this file.

The format is based on [Keep a Changelog](https://keepachangelog.com/en/1.0.0/),
and this project adheres to [Semantic Versioning](https://semver.org/spec/v2.0.0.html).


## [Unreleased]

### Added

<<<<<<< HEAD
- Processes that take a CRS as argument now try harder to convert your input into a proper EPSG code, to avoid unexpected results when an invalid argument gets sent to the backend.
=======
- Initial `load_geojson` support with `Connection.load_geojson()` ([#424](https://github.com/Open-EO/openeo-python-client/issues/424))
- Initial `load_url` (for vector cubes) support with `Connection.load_url()` ([#424](https://github.com/Open-EO/openeo-python-client/issues/424))
>>>>>>> 94e848df

### Changed

- `Connection` based requests: always use finite timeouts by default (20 minutes in general, 30 minutes for synchronous execute requests)
  ([#454](https://github.com/Open-EO/openeo-python-client/issues/454))

### Removed

### Fixed

- Fix: MultibackendJobManager should stop when finished, also when job finishes with error ([#452](https://github.com/Open-EO/openeo-python-client/issues/432))

## [0.21.1] - 2023-07-19

### Fixed

- Fix `spatial_extent`/`temporal_extent` handling in "localprocessing" `load_stac` ([#451](https://github.com/Open-EO/openeo-python-client/pull/451))


## [0.21.0] - 2023-07-19

### Added

- Add support in `VectoCube.download()` and `VectorCube.execute_batch()` to guess output format from extension of a given filename
  ([#401](https://github.com/Open-EO/openeo-python-client/issues/401), [#449](https://github.com/Open-EO/openeo-python-client/issues/449))
- Added `load_stac` for Client Side Processing, based on the [openeo-processes-dask implementation](https://github.com/Open-EO/openeo-processes-dask/pull/127)

### Changed

- Updated docs for Client Side Processing with `load_stac` examples, available at https://open-eo.github.io/openeo-python-client/cookbook/localprocessing.html

### Fixed

- Avoid double `save_result` nodes when combining `VectorCube.save_result()` and `.download()`.
  ([#401](https://github.com/Open-EO/openeo-python-client/issues/401), [#448](https://github.com/Open-EO/openeo-python-client/issues/448))


## [0.20.0] - 2023-06-30

### Added

- Added automatically renewal of access tokens with OIDC client credentials grant (`Connection.authenticate_oidc_client_credentials`)
  ([#436](https://github.com/Open-EO/openeo-python-client/issues/436))

### Changed

- Simplified `BatchJob` methods `start()`, `stop()`, `describe()`, ...
  Legacy aliases `start_job()`, `describe_job()`, ... are still available and don't trigger a deprecation warning for now.
  ([#280](https://github.com/Open-EO/openeo-python-client/issues/280))
- Update `openeo.extra.spectral_indices` to [Awesome Spectral Indices v0.4.0](https://github.com/awesome-spectral-indices/awesome-spectral-indices/releases/tag/0.4.0)


## [0.19.0] - 2023-06-16

### Added

- Generalized support for setting (default) OIDC provider id through env var `OPENEO_AUTH_PROVIDER_ID`
  [#419](https://github.com/Open-EO/openeo-python-client/issues/419)
- Added `OidcDeviceCodePollTimeout`: specific exception for OIDC device code flow poll timeouts
- On-demand preview: Added `DataCube.preview()` to generate a XYZ service with the process graph and display a map widget

### Fixed

- Fix format option conflict between `save_result` and `create_job`
  [#433](https://github.com/Open-EO/openeo-python-client/issues/433)
- Ensure that OIDC device code link opens in a new tab/window [#443](https://github.com/Open-EO/openeo-python-client/issues/443)


## [0.18.0] - 2023-05-31

### Added

- Support OIDC client credentials grant from a generic `connection.authenticate_oidc()` call
  through environment variables
  [#419](https://github.com/Open-EO/openeo-python-client/issues/419)

### Fixed

- Fixed UDP parameter conversion issue in `build_process_dict` when using parameter in `context` of `run_udf`
  [#431](https://github.com/Open-EO/openeo-python-client/issues/431)


## [0.17.0] and [0.17.1] - 2023-05-16

### Added

- `Connection.authenticate_oidc()`: add argument `max_poll_time` to set maximum device code flow poll time
- Show progress bar while waiting for OIDC authentication with device code flow,
  including special mode for in Jupyter notebooks.
  ([#237](https://github.com/Open-EO/openeo-python-client/issues/237))
- Basic support for `load_stac` process with `Connection.load_stac()`
  ([#425](https://github.com/Open-EO/openeo-python-client/issues/))
- Add `DataCube.aggregate_spatial_window()`

### Fixed

- Include "scope" parameter in OIDC token request with client credentials grant.
- Support fractional seconds in `Rfc3339.parse_datetime`
  ([#418](https://github.com/Open-EO/openeo-python-client/issues/418))

## [0.16.0] - 2023-04-17 - "SRR5" release

### Added

- Full support for user-uploaded files (`/files` endpoints)
  ([#377](https://github.com/Open-EO/openeo-python-client/issues/377))
- Initial, experimental "local processing" feature to use
  openEO Python Client Library functionality on local
  GeoTIFF/NetCDF files and also do the processing locally
  using the `openeo_processes_dask` package
  ([#338](https://github.com/Open-EO/openeo-python-client/pull/338))
- Add `BatchJob.get_results_metadata_url()`.

### Changed

- `Connection.list_files()` returns a list of `UserFile` objects instead of a list of metadata dictionaries.
  Use `UserFile.metadata` to get the original dictionary.
  ([#377](https://github.com/Open-EO/openeo-python-client/issues/377))
- `DataCube.aggregate_spatial()` returns a `VectorCube` now, instead of a `DataCube`
  ([#386](https://github.com/Open-EO/openeo-python-client/issues/386)).
  The (experimental) `fit_class_random_forest()` and `fit_regr_random_forest()` methods
  moved accordingly to the `VectorCube` class.
- Improved documentation on `openeo.processes` and `ProcessBuilder`
  ([#390](https://github.com/Open-EO/openeo-python-client/issues/390)).
- `DataCube.create_job()` and `Connection.create_job()` now require
  keyword arguments for all but the first argument for clarity.
  ([#412](https://github.com/Open-EO/openeo-python-client/issues/412)).
- Pass minimum log level to backend when retrieving batch job and secondary service logs.
  ([Open-EO/openeo-api#485](https://github.com/Open-EO/openeo-api/issues/485),
  [Open-EO/openeo-python-driver#170](https://github.com/Open-EO/openeo-python-driver/issues/170))


### Removed

- Dropped support for pre-1.0.0 versions of the openEO API
  ([#134](https://github.com/Open-EO/openeo-python-client/issues/134)):
  - Remove `ImageCollectionClient` and related helpers
    (now unused leftovers from version 0.4.0 and earlier).
    (Also [#100](https://github.com/Open-EO/openeo-python-client/issues/100))
  - Drop support for pre-1.0.0 job result metadata
  - Require at least version 1.0.0 of the openEO API for a back-end in `Connection`
    and all its methods.

### Fixed

- Reinstated old behavior of authentication related user files (e.g. refresh token store) on Windows: when `PrivateJsonFile` may be readable by others, just log a message instead of raising `PermissionError` ([387](https://github.com/Open-EO/openeo-python-client/issues/387))
- `VectorCube.create_job()` and `MlModel.create_job()` are properly aligned with `DataCube.create_job()`
  regarding setting job title, description, etc.
  ([#412](https://github.com/Open-EO/openeo-python-client/issues/412)).
- More robust handling of billing currency/plans in capabilities
  ([#414](https://github.com/Open-EO/openeo-python-client/issues/414))
- Avoid blindly adding a `save_result` node from `DataCube.execute_batch()` when there is already one
  ([#401](https://github.com/Open-EO/openeo-python-client/issues/401))


## [0.15.0] - 2023-03-03

### Added

- The openeo Python client library can now also be installed with conda (conda-forge channel)
  ([#176](https://github.com/Open-EO/openeo-python-client/issues/176))
- Allow using a custom `requests.Session` in `openeo.rest.auth.oidc` logic

### Changed

- Less verbose log printing on failed batch job [#332](https://github.com/Open-EO/openeo-python-client/issues/332)
- Improve (UTC) timezone handling in `openeo.util.Rfc3339` and add `rfc3339.today()`/`rfc3339.utcnow()`.


## [0.14.1] - 2023-02-06

### Fixed

- Fine-tuned `XarrayDataCube` tests for conda building and packaging ([#176](https://github.com/Open-EO/openeo-python-client/issues/176))


## [0.14.0] - 2023-02-01

### Added

- Jupyter integration: show process graph visualization of `DataCube` objects instead of generic `repr`.  ([#336](https://github.com/Open-EO/openeo-python-client/issues/336))
- Add `Connection.vectorcube_from_paths()` to load a vector cube
  from files (on back-end) or URLs with `load_uploaded_files` process.
- Python 3.10 and 3.11 are now officially supported
  (test run now also for 3.10 and 3.11 in GitHub Actions, [#346](https://github.com/Open-EO/openeo-python-client/issues/346))
- Support for simplified OIDC device code flow, ([#335](https://github.com/Open-EO/openeo-python-client/issues/335))
- Added MultiBackendJobManager, based on implementation from openeo-classification project
  ([#361](https://github.com/Open-EO/openeo-python-client/issues/361))
- Added resilience to MultiBackendJobManager for backend failures ([#365](https://github.com/Open-EO/openeo-python-client/issues/365))

### Changed

- `execute_batch` also skips temporal `502 Bad Gateway errors`. [#352](https://github.com/Open-EO/openeo-python-client/issues/352)

### Fixed

- Fixed/improved math operator/process support for `DataCube`s in "apply" mode (non-"band math"),
  allowing expressions like `10 * cube.log10()` and `~(cube == 0)`
  ([#123](https://github.com/Open-EO/openeo-python-client/issues/123))
- Support `PrivateJsonFile` permissions properly on Windows, using oschmod library.
  ([#198](https://github.com/Open-EO/openeo-python-client/issues/198))
- Fixed some broken unit tests on Windows related to path (separator) handling.
  ([#350](https://github.com/Open-EO/openeo-python-client/issues/350))


## [0.13.0] - 2022-10-10 - "UDF UX" release

### Added

- Add `max_cloud_cover` argument to `load_collection()` to simplify setting maximum cloud cover (property `eo:cloud_cover`) ([#328](https://github.com/Open-EO/openeo-python-client/issues/328))

### Changed
- Improve default dimension metadata of a datacube created with `openeo.rest.datacube.DataCube.load_disk_collection`
- `DataCube.download()`: only automatically add `save_result` node when there is none yet.
- Deprecation warnings: make sure they are shown by default and can be hidden when necessary.
- Rework and improve `openeo.UDF` helper class for UDF usage
  ([#312](https://github.com/Open-EO/openeo-python-client/issues/312)).
    - allow loading directly from local file or URL
    - autodetect `runtime` from file/URL suffix or source code
    - hide implementation details around `data` argument (e.g.`data={"from_parameter": "x"}`)
    - old usage patterns of `openeo.UDF` and `DataCube.apply_dimension()` still work but trigger deprecation warnings
- Show warning when using `load_collection` property filters that are not defined in the collection metadata (summaries).



## [0.12.1] - 2022-09-15

### Changed

- Eliminate dependency on `distutils.version.LooseVersion` which started to trigger deprecation warnings  ([#316](https://github.com/Open-EO/openeo-python-client/issues/316)).

### Removed

- Remove old `Connection.oidc_auth_user_id_token_as_bearer` workaround flag ([#300](https://github.com/Open-EO/openeo-python-client/issues/300))

### Fixed

- Fix refresh token handling in case of OIDC token request with refresh token grant ([#326](https://github.com/Open-EO/openeo-python-client/issues/326))


## [0.12.0] - 2022-09-09

### Added

- Allow passing raw JSON string, JSON file path or URL to `Connection.download()`,
  `Connection.execute()` and `Connection.create_job()`
- Add support for reverse math operators on DataCube in `apply` mode ([#323](https://github.com/Open-EO/openeo-python-client/issues/323))
- Add `DataCube.print_json()` to simplify exporting process graphs in Jupyter or other interactive environments ([#324](https://github.com/Open-EO/openeo-python-client/issues/324))
- Raise `DimensionAlreadyExistsException` when trying to `add_dimension()` a dimension with existing name ([Open-EO/openeo-geopyspark-driver#205](https://github.com/Open-EO/openeo-geopyspark-driver/issues/205))

### Changed

- `DataCube.execute_batch()` now also guesses the output format from the filename,
  and allows using `format` argument next to the current `out_format`
  to align with the `DataCube.download()` method. ([#240](https://github.com/Open-EO/openeo-python-client/issues/240))
- Better client-side handling of merged band name metadata in `DataCube.merge_cubes()`

### Removed

- Remove legacy `DataCube.graph` and `DataCube.flatten()` to prevent usage patterns that cause interoperability issues
  ([#155](https://github.com/Open-EO/openeo-python-client/issues/155), [#209](https://github.com/Open-EO/openeo-python-client/issues/209), [#324](https://github.com/Open-EO/openeo-python-client/issues/324))


## [0.11.0] - 2022-07-02

### Added

- Add support for passing a PGNode/VectorCube as geometry to `aggregate_spatial`, `mask_polygon`, ...
- Add support for second order callbacks e.g. `is_valid` in `count` in `reduce_dimension` ([#317](https://github.com/Open-EO/openeo-python-client/issues/317))

### Changed

- Rename `RESTJob` class name to less cryptic and more user-friendly `BatchJob`.
  Original `RESTJob` is still available as deprecated alias.
  ([#280](https://github.com/Open-EO/openeo-python-client/issues/280))
- Dropped default reducer ("max") from `DataCube.reduce_temporal_simple()`
- Various documentation improvements:
    - general styling, landing page and structure tweaks ([#285](https://github.com/Open-EO/openeo-python-client/issues/285))
    - batch job docs ([#286](https://github.com/Open-EO/openeo-python-client/issues/286))
    - getting started docs ([#308](https://github.com/Open-EO/openeo-python-client/issues/308))
    - part of UDF docs ([#309](https://github.com/Open-EO/openeo-python-client/issues/309))
    - added process-to-method mapping docs
- Drop hardcoded `h5netcdf` engine from `XarrayIO.from_netcdf_file()`
  and `XarrayIO.to_netcdf_file()` ([#314](https://github.com/Open-EO/openeo-python-client/issues/314))
- Changed argument name of `Connection.describe_collection()` from `name` to `collection_id`
  to be more in line with other methods/functions.

### Fixed

- Fix `context`/`condition` confusion bug with `count` callback in `DataCube.reduce_dimension()` ([#317](https://github.com/Open-EO/openeo-python-client/issues/317))



## [0.10.1] - 2022-05-18 - "LPS22" release

### Added

- Add `context` parameter to `DataCube.aggregate_spatial()`, `DataCube.apply_dimension()`,
  `DataCube.apply_neighborhood()`, `DataCube.apply()`, `DataCube.merge_cubes()`.
  ([#291](https://github.com/Open-EO/openeo-python-client/issues/291))
- Add `DataCube.fit_regr_random_forest()` ([#293](https://github.com/Open-EO/openeo-python-client/issues/293))
- Add `PGNode.update_arguments()`, which combined with `DataCube.result_node()` allows to do advanced process graph argument tweaking/updating without using `._pg` hacks.
- `JobResults.download_files()`: also download (by default) the job result metadata as STAC JSON file ([#184](https://github.com/Open-EO/openeo-python-client/issues/184))
- OIDC handling in `Connection`: try to automatically refresh access token when expired ([#298](https://github.com/Open-EO/openeo-python-client/issues/298))
- `Connection.create_job` raises exception if response does not contain a valid job_id
- Add `openeo.udf.debug.inspect` for using the openEO `inspect` process in a UDF ([#302](https://github.com/Open-EO/openeo-python-client/issues/302))
- Add `openeo.util.to_bbox_dict()` to simplify building a openEO style bbox dictionary, e.g. from a list or shapely geometry ([#304](https://github.com/Open-EO/openeo-python-client/issues/304))

### Removed

- Removed deprecated (and non-functional) `zonal_statistics` method from old `ImageCollectionClient` API. ([#144](https://github.com/Open-EO/openeo-python-client/issues/144))


## [0.10.0] - 2022-04-08 - "SRR3" release

### Added

- Add support for comparison operators (`<`, `>`, `<=` and `>=`) in callback process building
- Added `Connection.describe_process()` to retrieve and show a single process
- Added `DataCube.flatten_dimensions()` and `DataCube.unflatten_dimension`
  ([Open-EO/openeo-processes#308](https://github.com/Open-EO/openeo-processes/issues/308), [Open-EO/openeo-processes#316](https://github.com/Open-EO/openeo-processes/pull/316))
- Added `VectorCube.run_udf` (to avoid non-standard `process_with_node(UDF(...))` usage)
- Added `DataCube.fit_class_random_forest()` and `Connection.load_ml_model()` to train and load Machine Learning models
  ([#279](https://github.com/Open-EO/openeo-python-client/issues/279))
- Added `DataCube.predict_random_forest()` to easily use `reduce_dimension` with a `predict_random_forest` reducer
  using a `MlModel` (trained with `fit_class_random_forest`)
  ([#279](https://github.com/Open-EO/openeo-python-client/issues/279))
- Added `DataCube.resample_cube_temporal` ([#284](https://github.com/Open-EO/openeo-python-client/issues/284))
- Add `target_dimension` argument to `DataCube.aggregate_spatial` ([#288](https://github.com/Open-EO/openeo-python-client/issues/288))
- Add basic configuration file system to define a default back-end URL and enable auto-authentication ([#264](https://github.com/Open-EO/openeo-python-client/issues/264), [#187](https://github.com/Open-EO/openeo-python-client/issues/187))
- Add `context` argument to `DataCube.chunk_polygon()`
- Add `Connection.version_info()` to list version information about the client, the API and the back-end

### Changed

- Include openEO API error id automatically in exception message to simplify user support and post-mortem analysis.
- Use `Connection.default_timeout` (when set) also on version discovery request
- Drop `ImageCollection` from `DataCube`'s class hierarchy.
  This practically removes very old (pre-0.4.0) methods like `date_range_filter` and `bbox_filter` from `DataCube`.
  ([#100](https://github.com/Open-EO/openeo-python-client/issues/100), [#278](https://github.com/Open-EO/openeo-python-client/issues/278))
- Deprecate `DataCube.send_job` in favor of `DataCube.create_job` for better consistency (internally and with other libraries) ([#276](https://github.com/Open-EO/openeo-python-client/issues/276))
- Update (autogenerated) `openeo.processes` module to 1.2.0 release (2021-12-13) of openeo-processes
- Update (autogenerated) `openeo.processes` module to draft version of 2022-03-16 (e4df8648) of openeo-processes
- Update `openeo.extra.spectral_indices` to a post-0.0.6 version of [Awesome Spectral Indices](https://awesome-ee-spectral-indices.readthedocs.io/en/latest/)

### Removed

- Removed deprecated `zonal_statistics` method from `DataCube`. ([#144](https://github.com/Open-EO/openeo-python-client/issues/144))
- Deprecate old-style `DataCube.polygonal_mean_timeseries()`, `DataCube.polygonal_histogram_timeseries()`,
  `DataCube.polygonal_median_timeseries()` and `DataCube.polygonal_standarddeviation_timeseries()`

### Fixed

- Support `rename_labels` on temporal dimension ([#274](https://github.com/Open-EO/openeo-python-client/issues/274))
- Basic support for mixing `DataCube` and `ProcessBuilder` objects/processing ([#275](https://github.com/Open-EO/openeo-python-client/issues/275))


## [0.9.2] - 2022-01-14

### Added

- Add experimental support for `chunk_polygon` process ([Open-EO/openeo-processes#287](https://github.com/Open-EO/openeo-processes/issues/287))
- Add support for `spatial_extent`, `temporal_extent` and `bands` to `Connection.load_result()`
- Setting the environment variable `OPENEO_BASEMAP_URL` allows to set a new templated URL to a XYZ basemap for the Vue Components library,  `OPENEO_BASEMAP_ATTRIBUTION` allows to set the attribution for the basemap ([#260](https://github.com/Open-EO/openeo-python-client/issues/260))
- Initial support for experimental "federation:missing" flag on partial openEO Platform user job listings ([Open-EO/openeo-api#419](https://github.com/Open-EO/openeo-api/pull/419))
- Best effort detection of mistakenly using Python builtin `sum` or `all` functions in callbacks ([Forum #113](https://discuss.eodc.eu/t/reducing-masks-in-openeo/113))
- Automatically print batch job logs when job doesn't finish successfully (using `execute_batch/run_synchronous/start_and_wait`).


## [0.9.1] - 2021-11-16

### Added

- Add `options` argument to `DataCube.atmospheric_correction` ([Open-EO/openeo-python-driver#91](https://github.com/Open-EO/openeo-python-driver/issues/91))
- Add `atmospheric_correction_options` and `cloud_detection_options` arguments to `DataCube.ard_surface_reflectance` ([Open-EO/openeo-python-driver#91](https://github.com/Open-EO/openeo-python-driver/issues/91))
- UDP storing: add support for "returns", "categories", "examples" and "links" properties ([#242](https://github.com/Open-EO/openeo-python-client/issues/242))
- Add `openeo.extra.spectral_indices`: experimental API to easily compute spectral indices (vegetation, water, urban, ...)
  on a `DataCube`, using the index definitions from [Awesome Spectral Indices](https://awesome-ee-spectral-indices.readthedocs.io/en/latest/)


### Changed

- Batch job status poll loop: ignore (temporary) "service unavailable" errors ([Open-EO/openeo-python-driver#96](https://github.com/Open-EO/openeo-python-driver/issues/96))
- Batch job status poll loop: fail when there are too many soft errors (temporary connection/availability issues)


### Fixed

- Fix `DataCube.ard_surface_reflectance()` to use process `ard_surface_reflectance` instead of `atmospheric_correction`


## [0.9.0] - 2021-10-11

### Added

- Add command line tool `openeo-auth token-clear` to remove OIDC refresh token cache
- Add support for OIDC device authorization grant without PKCE nor client secret,
  ([#225](https://github.com/Open-EO/openeo-python-client/issues/225), [openeo-api#410](https://github.com/Open-EO/openeo-api/issues/410))
- Add `DataCube.dimension_labels()` (EP-4008)
- Add `Connection.load_result()` (EP-4008)
- Add proper support for child callbacks in `fit_curve` and `predict_curve` ([#229](https://github.com/Open-EO/openeo-python-client/issues/229))
- `ProcessBuilder`: Add support for `array_element(data, n)` through `data[n]` syntax ([#228](https://github.com/Open-EO/openeo-python-client/issues/228))
- `ProcessBuilder`: Add support for `eq` and `neq` through `==` and `!=` operators (EP-4011)
- Add `DataCube.validate()` for process graph validation (EP-4012 related)
- Add `Connection.as_curl()` for generating curl command to evaluate a process graph or `DataCube` from the command line
- Add support in `DataCube.download()` to guess output format from extension of a given filename


### Changed

- Improve default handling of `crs` (and `base`/`height`) in `filter_bbox`: avoid explicitly sending `null` unnecessarily
  ([#233](https://github.com/Open-EO/openeo-python-client/pull/233)).
- Update documentation/examples/tests: EPSG CRS in `filter_bbox` should be integer code, not string
  ([#233](https://github.com/Open-EO/openeo-python-client/pull/233)).
- Raise `ProcessGraphVisitException` from `ProcessGraphVisitor.resolve_from_node()` (instead of generic `ValueError`)
- `DataCube.linear_scale_range` is now a shortcut for `DataCube.apply(lambda  x:x.x.linear_scale_range( input_min, input_max, output_min, output_max))`.
   Instead of creating an invalid process graph that tries to invoke linear_scale_range on a datacube directly.
- Nicer error message when back-end does not support basic auth ([#247](https://github.com/Open-EO/openeo-python-client/issues/247))


### Removed

- Remove unused and outdated (0.4-style) `File`/`RESTFile` classes ([#115](https://github.com/Open-EO/openeo-python-client/issues/115))
- Deprecate usage of `DataCube.graph` property ([#209](https://github.com/Open-EO/openeo-python-client/issues/209))


## [0.8.2] - 2021-08-24

Minor release to address version packaging issue.

## [0.8.1] - 2021-08-24

### Added

- Support nested callbacks inside array arguments, for instance in `array_modify`, `array_create`
- Support `array_concat`
- add `ProcessGraphUnflattener` and `PGNodeGraphUnflattener` to unflatten a flat dict representation of a process
  graph to a `PGNode` graph (EP-3609)
- Add `Connection.datacube_from_flat_graph` and `Connection.datacube_from_json` to construct a `DataCube`
  from flat process graph representation (e.g. JSON file or JSON URL) (EP-3609)
- Add documentation about UDP unflattening and sharing (EP-3609)
- Add `fit_curve` and `predict_curve`, two methods used in change detection

### Changed

- Update `processes.py` based on 1.1.0 release op openeo-processes project
- `processes.py`: include all processes from "proposals" folder of openeo-processes project
- Jupyter integration: Visual rendering for process graphs shown instead of a plain JSON representation.
- Migrate from Travis CI to GitHub Actions for documentation building and unit tests ([#178](https://github.com/Open-EO/openeo-python-client/issues/178), EP-3645)

### Removed

- Removed unit test runs for Python 3.5 ([#210](https://github.com/Open-EO/openeo-python-client/issues/210))


## [0.8.0] - 2021-06-25

### Added

- Allow, but raise warning when specifying a CRS for the geometry passed to `aggregate_spatial` and `mask_polygon`,
  which is non-standard/experimental feature, only supported by specific back-ends
  ([#204](https://github.com/Open-EO/openeo-python-client/issues/204))
- Add `optional` argument to `Parameter` and fix re-encoding parameters with default value. (EP-3846)
- Add support to test strict equality with `ComparableVersion`
- Jupyter integration: add rich HTML rendering for more backend metadata (Job, Job Estimate, Logs, Services, User-Defined Processes)
- Add support for [filter_spatial](https://processes.openeo.org/#filter_spatial)
- Add support for [aggregate_temporal_period](https://processes.openeo.org/#aggregate_temporal_period)
- Added class `Service` for secondary web-services
- Added a method `service` to `Connection`
- Add `Rfc3339.parse_date` and `Rfc3339.parse_date_or_datetime`

### Changed

- Disallow redirects on POST/DELETE/... requests and require status code 200 on `POST /result` requests.
  This improves error information where `POST /result` would involve a redirect. (EP-3889)
- Class `JobLogEntry` got replaced with a more complete and re-usable `LogEntry` dict
- The following methods return a `Service` class instead of a dict: `tiled_viewing_service` in `ImageCollection`, `ImageCollectionClient` and `DataCube`, `create_service` in `Connection`

### Deprecated

- The method `remove_service` in `Connection` has been deprecated in favor of `delete_service` in the `Service` class


## [0.7.0] - 2021-04-21

### Added

- Add dependency on `xarray` package ([#159](https://github.com/Open-EO/openeo-python-client/issues/159), [#190](https://github.com/Open-EO/openeo-python-client/pull/190), EP-3578)
- Add support for default OIDC clients advertised by backend ([#192](https://github.com/Open-EO/openeo-python-client/issues/192), [Open-EO/openeo-api#366](https://github.com/Open-EO/openeo-api/pull/366))
- Add support for default OIDC provider (based on provider order advertised by backend) ([Open-EO/openeo-api#373](https://github.com/Open-EO/openeo-api/pull/373))

### Changed

- Eliminate development/optional dependency on `openeo_udf` project
  ([#159](https://github.com/Open-EO/openeo-python-client/issues/159), [#190](https://github.com/Open-EO/openeo-python-client/pull/190), EP-3578).
  Now the openEO client library itself contains the necessary classes and implementation to run UDF code locally.

### Fixed

- `Connection`: don't send default auth headers to non-backend domains ([#201](https://github.com/Open-EO/openeo-python-client/issues/201))


## [0.6.1] - 2021-03-29

### Changed

- Improve OpenID Connect usability on Windows: don't raise exception on file permissions
  that can not be changed (by `os.chmod` on Windows) ([#198](https://github.com/Open-EO/openeo-python-client/issues/198))


## [0.6.0] - 2021-03-26

### Added

- Add initial/experimental support for OIDC device code flow with PKCE (alternative for client secret) ([#191](https://github.com/Open-EO/openeo-python-client/issues/191) / EP-3700)
- When creating a connection: use "https://" by default when no protocol is specified
- `DataCube.mask_polygon`: support `Parameter` argument for `mask`
- Add initial/experimental support for default OIDC client ([#192](https://github.com/Open-EO/openeo-python-client/issues/192), [Open-EO/openeo-api#366](https://github.com/Open-EO/openeo-api/pull/366))
- Add `Connection.authenticate_oidc` for user-friendlier OIDC authentication: first try refresh token and fall back on device code flow
- Add experimental support for `array_modify` process ([Open-EO/openeo-processes#202](https://github.com/Open-EO/openeo-processes/issues/202))

### Removed

- Remove old/deprecated `Connection.authenticate_OIDC()`


## [0.5.0] - 2021-03-17

### Added

- Add namespace support to `DataCube.process`, `PGNode`, `ProcessGraphVisitor` (minor API breaking change) and related.
  Allows building process graphs with processes from non-"backend" namespaces
  ([#182](https://github.com/Open-EO/openeo-python-client/issues/182))
- `collection_items` to request collection items through a STAC API
- `paginate` as a basic method to support link-based pagination
- Add namespace support to `Connection.datacube_from_process`
- Add basic support for band name aliases in `metadata.Band` for band index lookup (EP-3670)

### Changed

- `OpenEoApiError` moved from `openeo.rest.connection` to `openeo.rest`
- Added HTML representation for `list_jobs`, `list_services`, `list_files` and for job results
- Improve refresh token handling in OIDC logic: avoid requesting refresh token
  (which can fail if OIDC client is not set up for that) when not necessary (EP-3700)
- `RESTJob.start_and_wait`: add status line when sending "start" request, and drop microsecond resolution from status lines

### Fixed

- Updated Vue Components library (solves issue with loading from slower back-ends where no result was shown)

## [0.4.10] - 2021-02-26

### Added

- Add "reflected" operator support to `ProcessBuilder`
- Add `RESTJob.get_results()`, `JobResults` and `ResultAsset` for more fine-grained batch job result handling. (EP-3739)
- Add documentation on batch job result (asset) handling and downloading

### Changed

- Mark `Connection.imagecollection` more clearly as deprecated/legacy alias of `Connection.load_collection`
- Deprecated `job_results()` and `job_logs()` on `Connection` object, it's better to work through `RESTJob` object.
- Update `DataCube.sar_backscatter` to the latest process spec: add `coefficient` argument
  and remove `orthorectify`, `rtc`. ([openeo-processes#210](https://github.com/Open-EO/openeo-processes/pull/210))

### Removed

- Remove outdated batch job result download logic left-overs
- Remove (outdated) abstract base class `openeo.job.Job`: did not add value, only caused maintenance overhead. ([#115](https://github.com/Open-EO/openeo-python-client/issues/115))


## [0.4.9] - 2021-01-29

### Added

- Make `DataCube.filter_bbox()` easier to use: allow passing a bbox tuple, list, dict or even shapely geometry directly as first positional argument or as `bbox` keyword argument.
  Handling of the legacy non-standard west-east-north-south positional argument order is preserved for now ([#136](https://github.com/Open-EO/openeo-python-client/issues/136))
- Add "band math" methods `DataCube.ln()`, `DataCube.logarithm(base)`, `DataCube.log10()` and `DataCube.log2()`
- Improved support for creating and handling parameters when defining user-defined processes (EP-3698)
- Initial Jupyter integration: add rich HTML rendering of backend metadata (collections, file formats, UDF runtimes, ...)
  ([#170](https://github.com/Open-EO/openeo-python-client/pull/170))
- add `resolution_merge` process (experimental) (EP-3687, [openeo-processes#221](https://github.com/Open-EO/openeo-processes/pull/221))
- add `sar_backscatter` process (experimental) (EP-3612, [openeo-processes#210](https://github.com/Open-EO/openeo-processes/pull/210))

### Fixed

- Fixed 'Content-Encoding' handling in `Connection.download`: client did not automatically decompress `/result`
  responses when necessary ([#175](https://github.com/Open-EO/openeo-python-client/issues/175))


## [0.4.8] - 2020-11-17

### Added
- Add `DataCube.aggregate_spatial()`

### Changed
- Get/create default `RefreshTokenStore` lazily in `Connection`
- Various documentation tweaks

## [0.4.7] - 2020-10-22

### Added
- Add support for `title`/`description`/`plan`/`budget` in `DataCube.send_job` ([#157](https://github.com/Open-EO/openeo-python-client/pull/157) / [#158](https://github.com/Open-EO/openeo-python-client/pull/158))
- Add `DataCube.to_json()` to easily get JSON representation of a DataCube
- Allow to subclass `CollectionMetadata` and preserve original type when "cloning"

### Changed
- Changed `execute_batch` to support downloading multiple files (within EP-3359, support profiling)
- Don't send None-valued `title`/`description`/`plan`/`budget` fields from `DataCube.send_job` ([#157](https://github.com/Open-EO/openeo-python-client/pull/157) / [#158](https://github.com/Open-EO/openeo-python-client/pull/158))

### Removed
- Remove duplicate and broken `Connection.list_processgraphs`

### Fixed
- Various documentation fixes and tweaks
- Avoid `merge_cubes` warning when using non-band-math `DataCube` operators


## [0.4.6] - 2020-10-15

### Added
- Add `DataCube.aggregate_temporal`
- Add initial support to download profiling information

### Changed
- Deprecated legacy functions/methods are better documented as such and link to a recommended alternative (EP-3617).
- Get/create default `AuthConfig` in Connection lazily (allows client to run in environments without existing (default) config folder)

### Deprecated
- Deprecate `zonal_statistics` in favor of `aggregate_spatial`

### Removed
- Remove support for old, non-standard `stretch_colors` process (Use `linear_scale_range` instead).


## [0.4.5] - 2020-10-01

### Added
- Also handle `dict` arguments in `dereference_from_node_arguments` (EP-3509)
- Add support for less/greater than and equal operators
- Raise warning when user defines a UDP with same id as a pre-defined one (EP-3544, [#147](https://github.com/Open-EO/openeo-python-client/pull/147))
- Add `rename_labels` support in metadata (EP-3585)
- Improve "callback" handling (sub-process graphs): add predefined callbacks for all official processes and functionality to assemble these (EP-3555, [#153](https://github.com/Open-EO/openeo-python-client/pull/153))
- Moved datacube write/save/plot utilities from udf to client (EP-3456)
- Add documentation on OpenID Connect authentication (EP-3485)

### Fixed
- Fix `kwargs` handling in `TimingLogger` decorator


## [0.4.4] - 2020-08-20

### Added
- Add `openeo-auth` command line tool to manage OpenID Connect (and basic auth) related configs (EP-3377/EP-3493)
- Support for using config files for OpenID Connect and basic auth based authentication, instead of hardcoding credentials (EP-3377/EP-3493)

### Fixed
- Fix target_band handling in `DataCube.ndvi` (EP-3496)<|MERGE_RESOLUTION|>--- conflicted
+++ resolved
@@ -9,12 +9,11 @@
 
 ### Added
 
-<<<<<<< HEAD
+
 - Processes that take a CRS as argument now try harder to convert your input into a proper EPSG code, to avoid unexpected results when an invalid argument gets sent to the backend.
-=======
 - Initial `load_geojson` support with `Connection.load_geojson()` ([#424](https://github.com/Open-EO/openeo-python-client/issues/424))
 - Initial `load_url` (for vector cubes) support with `Connection.load_url()` ([#424](https://github.com/Open-EO/openeo-python-client/issues/424))
->>>>>>> 94e848df
+
 
 ### Changed
 
