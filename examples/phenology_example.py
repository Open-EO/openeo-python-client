from shapely.geometry import Polygon

from openeo import ImageCollection

import openeo
import logging
import os
from pathlib import Path
import pandas as pd

#enable logging in requests library
from openeo.rest.imagecollectionclient import ImageCollectionClient

logging.basicConfig(level=logging.DEBUG)

#connect with EURAC backend
session = openeo.connect("openeo.vito.be").authenticate_oidc()
#session = openeo.session("nobody", "http://localhost:5000/openeo/0.4.0")

#retrieve the list of available collections
collections = session.list_collections()
print(collections)

#create image collection


#specify process graph
#compute cloud mask

"""
cloud_mask = session.image("S2_SCENECLASSIFICATION") \
    .filter_temporal("2017-03-01","2017-02-20") \
    .filter_bbox(west=652000,east=672000,north=5161000,south=5181000,crs=32632) \
    .apply_pixel(map_classification_to_binary)
"""

polygon = Polygon(shell= [
            [
              5.152158737182616,
              51.18469636040683
            ],
            [
              5.15183687210083,
              51.181979395425095
            ],
            [
              5.152802467346191,
              51.18192559252128
            ],
            [
              5.153381824493408,
              51.184588760878924
            ],
            [
              5.152158737182616,
              51.18469636040683
            ]
          ])

minx,miny,maxx,maxy = polygon.bounds
#compute EVI
#https://en.wikipedia.org/wiki/Enhanced_vegetation_index
s2_radiometry = session.load_collection("TERRASCOPE_S2_TOC_V2") \
                    .filter_temporal("2017-01-01","2017-10-01") #\
<<<<<<< HEAD
                   # .filter_bbox(west=minx,east=maxx,north=maxy,south=miny)
=======
                   # .filter_bbox(west=minx,east=maxx,north=maxy,south=miny,crs=4326)
>>>>>>> 75e4a58b

B02 = s2_radiometry.band('B04')
B04 = s2_radiometry.band('B04')
B08 = s2_radiometry.band('B08')

evi_cube = (2.5 * (B08 - B04)) / ((B08 + 6.0 * B04 - 7.5 * B02) + 1.0)

def get_test_resource(relative_path):
    dir = Path(os.path.dirname(os.path.realpath(__file__)))
    return str(dir / relative_path)

def load_udf(relative_path):
    import json
    with open(get_test_resource(relative_path), 'r+') as f:
        return f.read()

smoothing_udf = load_udf('udf/smooth_savitzky_golay.py')
#S2 radiometry at VITO already has a default mask otherwise we need a masking function
smoothed_evi = evi_cube.apply_dimension(smoothing_udf,runtime='Python')
timeseries_smooth = smoothed_evi.polygonal_mean_timeseries(polygon)
timeseries_raw_dc = evi_cube.polygonal_mean_timeseries(polygon)

timeseries_raw = pd.Series(timeseries_raw_dc.execute(),name="evi_raw")
print(timeseries_raw.head(15))
<|MERGE_RESOLUTION|>--- conflicted
+++ resolved
@@ -62,11 +62,7 @@
 #https://en.wikipedia.org/wiki/Enhanced_vegetation_index
 s2_radiometry = session.load_collection("TERRASCOPE_S2_TOC_V2") \
                     .filter_temporal("2017-01-01","2017-10-01") #\
-<<<<<<< HEAD
-                   # .filter_bbox(west=minx,east=maxx,north=maxy,south=miny)
-=======
                    # .filter_bbox(west=minx,east=maxx,north=maxy,south=miny,crs=4326)
->>>>>>> 75e4a58b
 
 B02 = s2_radiometry.band('B04')
 B04 = s2_radiometry.band('B04')
