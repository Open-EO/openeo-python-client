--- conflicted
+++ resolved
@@ -230,7 +230,6 @@
     assert result.graph == expected_graph
 
 
-<<<<<<< HEAD
 def test_load_collection_properties(con100):
     # TODO: put this somewhere and expose it to the user?
     def eq(value, case_sensitive=True) -> PGNode:
@@ -251,7 +250,8 @@
 
     expected = load_json_resource('data/1.0.0/load_collection_properties.json')
     assert im.graph == expected
-=======
+
+
 
 def test_apply_dimension_temporal_cumsum_with_target(con100):
     cumsum = con100.load_collection("S2").apply_dimension('cumsum', dimension="t", target_dimension="MyNewTime")
@@ -260,5 +260,4 @@
     expected_graph['applydimension1']['arguments']['target_dimension'] = 'MyNewTime'
     expected_graph['applydimension1']['result'] = True
     del expected_graph['saveresult1']
-    assert actual_graph == expected_graph
->>>>>>> c252257e
+    assert actual_graph == expected_graph