--- conflicted
+++ resolved
@@ -1054,15 +1054,14 @@
         """
         assert normalize_crs(epsg_input) == expected
 
-<<<<<<< HEAD
-@pytest.mark.parametrize(
-    "epsg_input",
-    [0, "0", -1, "-1", -321654643],
-)
-def test_crs_to_epsg_code_raises_valueerror(epsg_input):
-    """EPSG codes can not be 0 or negative."""
-    with pytest.raises(ValueError):
-        crs_to_epsg_code(epsg_input)
+    @pytest.mark.parametrize(
+        "epsg_input",
+        ["doesnotexist", "unknownauthority:123", "4326.0", 0.0, 123.456, 4326.0, [], -4326, "-4326", {"foo": "bar"}],
+    )
+    @pytest.mark.parametrize("use_pyproj", [False, True])
+    def test_normalize_crs_handles_incorrect_crs(self, epsg_input, use_pyproj):
+        with pytest.raises(ValueError):
+            normalize_crs(epsg_input, use_pyproj=use_pyproj)
 
 
 @pytest.mark.parametrize(
@@ -1108,14 +1107,4 @@
 )
 def test_string_to_temporal_extent_raises_valueerror(date_input: Union[str, dt.date, dt.datetime]):
     with pytest.raises(ValueError):
-        string_to_temporal_extent(date_input)
-=======
-    @pytest.mark.parametrize(
-        "epsg_input",
-        ["doesnotexist", "unknownauthority:123", "4326.0", 0.0, 123.456, 4326.0, [], -4326, "-4326", {"foo": "bar"}],
-    )
-    @pytest.mark.parametrize("use_pyproj", [False, True])
-    def test_normalize_crs_handles_incorrect_crs(self, epsg_input, use_pyproj):
-        with pytest.raises(ValueError):
-            normalize_crs(epsg_input, use_pyproj=use_pyproj)
->>>>>>> 5bb0da88
+        string_to_temporal_extent(date_input)