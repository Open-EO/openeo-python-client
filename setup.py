--- conflicted
+++ resolved
@@ -30,13 +30,10 @@
     "flake8>=5.0.0",
     "time_machine",
     "pyproj>=3.2.0",  # Pyproj is an optional, best-effort runtime dependency
-<<<<<<< HEAD
-    "pyarrow",
-=======
     "dirty_equals>=0.6.0",
     # (#578) On Python 3.7: avoid dirty_equals 0.7.1 which wrongly claims to be Python 3.7 compatible
     "dirty_equals<0.7.1 ; python_version <= '3.7'",
->>>>>>> 3c6045b6
+    "pyarrow",
 ]
 
 docs_require = [
