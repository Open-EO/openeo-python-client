--- conflicted
+++ resolved
@@ -39,13 +39,8 @@
 localprocessing_require = [
     "rioxarray>=0.13.0",
     "pyproj",
-<<<<<<< HEAD
-    "openeo_pg_parser_networkx==2023.3.1",
-    "openeo_processes_dask[implementations]==2023.3.2",
-=======
     "openeo_pg_parser_networkx>=2023.3.1",
     "openeo_processes_dask[implementations]>=2023.3.2",
->>>>>>> bf104a4f
 ]
 
 
