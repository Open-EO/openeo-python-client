import abc
import contextlib
import datetime
import json
import logging
import time
import warnings
from pathlib import Path
from typing import Callable, Dict, NamedTuple, Optional, Union

import pandas as pd
import requests
import shapely.errors
import shapely.wkt
from requests.adapters import HTTPAdapter, Retry

from openeo import BatchJob, Connection
from openeo.rest import OpenEoApiError
from openeo.util import deep_get, rfc3339

_log = logging.getLogger(__name__)

class _Backend(NamedTuple):
    """Container for backend info/settings"""

    # callable to create a backend connection
    get_connection: Callable[[], Connection]
    # Maximum number of jobs to allow in parallel on a backend
    parallel_jobs: int


MAX_RETRIES = 5


class JobDatabaseInterface(metaclass=abc.ABCMeta):
    """
    Interface for a database of job metadata to use with the :py:class:`MultiBackendJobManager`,
    allowing to regularly persist the job metadata while polling the job statuses
    and resume/restart the job tracking after it was interrupted.

    .. versionadded:: 0.31.0
    """

    @abc.abstractmethod
    def exists(self) -> bool:
        """Does the job database already exist, to read job data from?"""
        ...

    @abc.abstractmethod
    def read(self) -> pd.DataFrame:
        """
        Read job data from the database as pandas DataFrame.

        :return: loaded job data.
        """
        ...

    @abc.abstractmethod
    def persist(self, df: pd.DataFrame):
        """
        Store job data to the database.
        The provided dataframe may contain partial information, which is merged into the larger database.

        :param df: job data to store.
        """
        ...

    @abc.abstractmethod
    def has_unfinished_jobs(self) -> bool:
        """
        Check if there are still unfinished jobs in the database.

        :return: True if there are unfinished jobs, False otherwise.
        """
        ...

    @abc.abstractmethod
    def get_by_status(self, include, max=None) -> pd.DataFrame:
        """
        Returns a dataframe with jobs, filtered by status.

        :param include: List of statuses to include.
        :param max: Maximum number of jobs to return.

        :return: DataFrame with jobs filtered by status.
        """
        ...

class MultiBackendJobManager:
    """
    Tracker for multiple jobs on multiple backends.

    Usage example:

    .. code-block:: python

        import logging
        import pandas as pd
        import openeo
        from openeo.extra.job_management import MultiBackendJobManager

        logging.basicConfig(
            format='%(asctime)s - %(name)s - %(levelname)s - %(message)s',
            level=logging.INFO
        )

        manager = MultiBackendJobManager()
        manager.add_backend("foo", connection=openeo.connect("http://foo.test"))
        manager.add_backend("bar", connection=openeo.connect("http://bar.test"))

        jobs_df = pd.DataFrame(...)
        output_file = "jobs.csv"

        def start_job(
            row: pd.Series,
            connection: openeo.Connection,
            **kwargs
        ) -> openeo.BatchJob:
            year = row["year"]
            cube = connection.load_collection(
                ...,
                temporal_extent=[f"{year}-01-01", f"{year+1}-01-01"],
            )
            ...
            return cube.create_job(...)

        manager.run_jobs(df=jobs_df, start_job=start_job, output_file=output_file)

    See :py:meth:`.run_jobs` for more information on the ``start_job`` callable.

    .. versionadded:: 0.14.0
    """

    def __init__(
        self,
        poll_sleep: int = 60,
        root_dir: Optional[Union[str, Path]] = ".",
        *,
        cancel_running_job_after: Optional[int] = None,
    ):
        """Create a MultiBackendJobManager.

        :param poll_sleep:
            How many seconds to sleep between polls.

        :param root_dir:
            Root directory to save files for the jobs, e.g. metadata and error logs.
            This defaults to "." the current directory.

            Each job gets its own subfolder in this root directory.
            You can use the following methods to find the relevant paths,
            based on the job ID:
                - get_job_dir
                - get_error_log_path
                - get_job_metadata_path

        :param cancel_running_job_after [seconds]:
            Optional temporal limit (in seconds) after which running jobs should be canceled
            by the job manager.

        .. versionchanged:: 0.32.0
            Added `cancel_running_job_after` parameter.
        """
        self.backends: Dict[str, _Backend] = {}
        self.poll_sleep = poll_sleep
        self._connections: Dict[str, _Backend] = {}

        # An explicit None or "" should also default to "."
        self._root_dir = Path(root_dir or ".")

        self._cancel_running_job_after = (
            datetime.timedelta(seconds=cancel_running_job_after) if cancel_running_job_after is not None else None
        )

    def add_backend(
        self,
        name: str,
        connection: Union[Connection, Callable[[], Connection]],
        parallel_jobs: int = 2,
    ):
        """
        Register a backend with a name and a Connection getter.

        :param name:
            Name of the backend.
        :param connection:
            Either a Connection to the backend, or a callable to create a backend connection.
        :param parallel_jobs:
            Maximum number of jobs to allow in parallel on a backend.
        """

        # TODO: Code might become simpler if we turn _Backend into class move this logic there.
        #   We would need to keep add_backend here as part of the public API though.
        #   But the amount of unrelated "stuff to manage" would be less (better cohesion)
        if isinstance(connection, Connection):
            c = connection
            connection = lambda: c
        assert callable(connection)
        self.backends[name] = _Backend(get_connection=connection, parallel_jobs=parallel_jobs)

    def _get_connection(self, backend_name: str, resilient: bool = True) -> Connection:
        """Get a connection for the backend and optionally make it resilient (adds retry behavior)

        The default is to get a resilient connection, but if necessary you can turn it off with
        resilient=False
        """

        # TODO: Code could be simplified if _Backend is a class and this method is moved there.
        # TODO: Is it better to make this a public method?

        # Reuse the connection if we can, in order to avoid modifying the same connection several times.
        # This is to avoid adding the retry HTTPAdapter multiple times.
        # Remember that the get_connection attribute on _Backend can be a Connection object instead
        # of a callable, so we don't want to assume it is a fresh connection that doesn't have the
        # retry adapter yet.
        if backend_name in self._connections:
            return self._connections[backend_name]

        connection = self.backends[backend_name].get_connection()
        # If we really need it we can skip making it resilient, but by default it should be resilient.
        if resilient:
            self._make_resilient(connection)

        self._connections[backend_name] = connection
        return connection

    @staticmethod
    def _make_resilient(connection):
        """Add an HTTPAdapter that retries the request if it fails.

        Retry for the following HTTP 50x statuses:
        502 Bad Gateway
        503 Service Unavailable
        504 Gateway Timeout
        """
        # TODO: refactor this helper out of this class and unify with `openeo_driver.util.http.requests_with_retry`
        status_forcelist = [502, 503, 504]
        retries = Retry(
            total=MAX_RETRIES,
            read=MAX_RETRIES,
            other=MAX_RETRIES,
            status=MAX_RETRIES,
            backoff_factor=0.1,
            status_forcelist=status_forcelist,
            allowed_methods=["HEAD", "GET", "OPTIONS", "POST"],
        )
        connection.session.mount("https://", HTTPAdapter(max_retries=retries))
        connection.session.mount("http://", HTTPAdapter(max_retries=retries))

    def _normalize_df(self, df: pd.DataFrame) -> pd.DataFrame:
        """Ensure we have the required columns and the expected type for the geometry column.

        :param df: The dataframe to normalize.
        :return: a new dataframe that is normalized.
        """

        # check for some required columns.
        required_with_default = [
            ("status", "not_started"),
            ("id", None),
            ("start_time", None),
            ("running_start_time", None),
            # TODO: columns "cpu", "memory", "duration" are not referenced directly
            #       within MultiBackendJobManager making it confusing to claim they are required.
            #       However, they are through assumptions about job "usage" metadata in `_track_statuses`.
            ("cpu", None),
            ("memory", None),
            ("duration", None),
            ("backend_name", None),
        ]
        new_columns = {col: val for (col, val) in required_with_default if col not in df.columns}
        df = df.assign(**new_columns)

        return df

    def run_jobs(
        self,
        df: pd.DataFrame,
        start_job: Callable[[], BatchJob],
        job_db: Union[str, Path, JobDatabaseInterface, None] = None,
        **kwargs,
    ):
        """Runs jobs, specified in a dataframe, and tracks parameters.

        :param df:
            DataFrame that specifies the jobs, and tracks the jobs' statuses.

        :param start_job:
            A callback which will be invoked with, amongst others,
            the row of the dataframe for which a job should be created and/or started.
            This callable should return a :py:class:`openeo.rest.job.BatchJob` object.

            The following parameters will be passed to ``start_job``:

                ``row`` (:py:class:`pandas.Series`):
                    The row in the pandas dataframe that stores the jobs state and other tracked data.

                ``connection_provider``:
                    A getter to get a connection by backend name.
                    Typically, you would need either the parameter ``connection_provider``,
                    or the parameter ``connection``, but likely you will not need both.

                ``connection`` (:py:class:`Connection`):
                    The :py:class:`Connection` itself, that has already been created.
                    Typically, you would need either the parameter ``connection_provider``,
                    or the parameter ``connection``, but likely you will not need both.

                ``provider`` (``str``):
                    The name of the backend that will run the job.

            You do not have to define all the parameters described below, but if you leave
            any of them out, then remember to include the ``*args`` and ``**kwargs`` parameters.
            Otherwise you will have an exception because :py:meth:`run_jobs` passes unknown parameters to ``start_job``.

        :param job_db:
            Job database to load/store existing job status data and other metadata from/to.
            Can be specified as a path to CSV or Parquet file,
            or as a custom database object following the :py:class:`JobDatabaseInterface` interface.

            .. note::
                Support for Parquet files depends on the ``pyarrow`` package
                as :ref:`optional dependency <installation-optional-dependencies>`.

        .. versionchanged:: 0.31.0
            Added support for persisting the job metadata in Parquet format.

        .. versionchanged:: 0.31.0
            Replace ``output_file`` argument with ``job_db`` argument,
            which can be a path to a CSV or Parquet file,
            or a user-defined :py:class:`JobDatabaseInterface` object.
            The deprecated ``output_file`` argument is still supported for now.
        """
        # TODO: Defining start_jobs as a Protocol might make its usage more clear, and avoid complicated doctrings,
        #   but Protocols are only supported in Python 3.8 and higher.

        # Backwards compatibility for deprecated `output_file` argument
        if "output_file" in kwargs:
            if job_db is not None:
                raise ValueError("Only one of `output_file` and `job_db` should be provided")
            warnings.warn(
                "The `output_file` argument is deprecated. Use `job_db` instead.", DeprecationWarning, stacklevel=2
            )
            job_db = kwargs.pop("output_file")
        assert not kwargs, f"Unexpected keyword arguments: {kwargs!r}"

        if isinstance(job_db, (str, Path)):
            job_db_path = Path(job_db)
            if job_db_path.suffix.lower() == ".csv":
                job_db = CsvJobDatabase(path=job_db_path)
            elif job_db_path.suffix.lower() == ".parquet":
                job_db = ParquetJobDatabase(path=job_db_path)
            else:
                raise ValueError(f"Unsupported job database file type {job_db_path!r}")

        if not isinstance(job_db, JobDatabaseInterface):
            raise ValueError(f"Unsupported job_db {job_db!r}")

        if job_db.exists():
            # Resume from existing db
            _log.info(f"Resuming `run_jobs` from existing {job_db}")
            #df = job_db.read()
            #status_histogram = df.groupby("status").size().to_dict()
            #_log.info(f"Status histogram: {status_histogram}")
        else:
            df = self._normalize_df(df)
            job_db.persist(df)

        while (
<<<<<<< HEAD
            job_db.has_unfinished_jobs()

=======
            df[
                # TODO: risk on infinite loop if a backend reports a (non-standard) terminal status that is not covered here
                (df.status != "finished")
                & (df.status != "skipped")
                & (df.status != "start_failed")
                & (df.status != "error")
                & (df.status != "canceled")
            ].size
            > 0
>>>>>>> f5c02457
        ):

            with ignore_connection_errors(context="get statuses"):
<<<<<<< HEAD
                self._update_statuses(job_db)
            #TODO do we still want to support this? Would require a 'count_by_status'?
            #status_histogram = df.groupby("status").size().to_dict()
            #_log.info(f"Status histogram: {status_histogram}")


            not_started = job_db.get_by_status(include=["not_started"],max=200)
=======
                self._track_statuses(df)
            status_histogram = df.groupby("status").size().to_dict()
            _log.info(f"Status histogram: {status_histogram}")
            job_db.persist(df)
>>>>>>> f5c02457

            if len(not_started) > 0:
                # Check number of jobs running at each backend
<<<<<<< HEAD
                running = job_db.get_by_status(include=["created","queued","running"])
=======
                running = df[(df.status == "created") | (df.status == "queued") | (df.status == "running")]
>>>>>>> f5c02457
                per_backend = running.groupby("backend_name").size().to_dict()
                _log.info(f"Running per backend: {per_backend}")
                for backend_name in self.backends:
                    backend_load = per_backend.get(backend_name, 0)
                    if backend_load < self.backends[backend_name].parallel_jobs:
<<<<<<< HEAD
                        to_add = (
                            self.backends[backend_name].parallel_jobs - backend_load
                        )
                        to_launch = not_started.iloc[0:to_add]
=======
                        to_add = self.backends[backend_name].parallel_jobs - backend_load
                        to_launch = df[df.status == "not_started"].iloc[0:to_add]
>>>>>>> f5c02457
                        for i in to_launch.index:
                            self._launch_job(start_job, not_started, i, backend_name)
                            job_db.persist(to_launch)

            time.sleep(self.poll_sleep)

    def _launch_job(self, start_job, df, i, backend_name):
        """Helper method for launching jobs

        :param start_job:
            A callback which will be invoked with the row of the dataframe for which a job should be started.
            This callable should return a :py:class:`openeo.rest.job.BatchJob` object.

            See also:
            `MultiBackendJobManager.run_jobs` for the parameters and return type of this callable

            Even though it is called here in `_launch_job` and that is where the constraints
            really come from, the public method `run_jobs` needs to document `start_job` anyway,
            so let's avoid duplication in the docstrings.

        :param df:
            DataFrame that specifies the jobs, and tracks the jobs' statuses.

        :param i:
            index of the job's row in dataframe df

        :param backend_name:
            name of the backend that will execute the job.
        """

        df.loc[i, "backend_name"] = backend_name
        row = df.loc[i]
        try:
            _log.info(f"Starting job on backend {backend_name} for {row.to_dict()}")
            connection = self._get_connection(backend_name, resilient=True)

            job = start_job(
                row=row,
                connection_provider=self._get_connection,
                connection=connection,
                provider=backend_name,
            )
        except requests.exceptions.ConnectionError as e:
            _log.warning(f"Failed to start job for {row.to_dict()}", exc_info=True)
            df.loc[i, "status"] = "start_failed"
        else:
            df.loc[i, "start_time"] = rfc3339.utcnow()
            if job:
                df.loc[i, "id"] = job.job_id
                with ignore_connection_errors(context="get status"):
                    status = job.status()
                    df.loc[i, "status"] = status
                    if status == "created":
                        # start job if not yet done by callback
                        try:
                            job.start()
                            df.loc[i, "status"] = job.status()
                        except OpenEoApiError as e:
                            _log.error(e)
                            df.loc[i, "status"] = "start_failed"
            else:
                df.loc[i, "status"] = "skipped"

    def on_job_done(self, job: BatchJob, row):
        """
        Handles jobs that have finished. Can be overridden to provide custom behaviour.

        Default implementation downloads the results into a folder containing the title.

        :param job: The job that has finished.
        :param row: DataFrame row containing the job's metadata.
        """
        # TODO: param `row` is never accessed in this method. Remove it? Is this intended for future use?

        job_metadata = job.describe()
        job_dir = self.get_job_dir(job.job_id)
        metadata_path = self.get_job_metadata_path(job.job_id)

        self.ensure_job_dir_exists(job.job_id)
        job.get_results().download_files(target=job_dir)

        with open(metadata_path, "w") as f:
            json.dump(job_metadata, f, ensure_ascii=False)

    def on_job_error(self, job: BatchJob, row):
        """
        Handles jobs that stopped with errors. Can be overridden to provide custom behaviour.

        Default implementation writes the error logs to a JSON file.

        :param job: The job that has finished.
        :param row: DataFrame row containing the job's metadata.
        """
        # TODO: param `row` is never accessed in this method. Remove it? Is this intended for future use?

        error_logs = job.logs(level="error")
        error_log_path = self.get_error_log_path(job.job_id)

        if len(error_logs) > 0:
            self.ensure_job_dir_exists(job.job_id)
            error_log_path.write_text(json.dumps(error_logs, indent=2))

    def on_job_cancel(self, job: BatchJob, row):
        """
        Handle a job that was cancelled. Can be overridden to provide custom behaviour.

        Default implementation does not do anything.

        :param job: The job that was canceled.
        :param row: DataFrame row containing the job's metadata.
        """
        pass

    def _cancel_prolonged_job(self, job: BatchJob, row):
        """Cancel the job if it has been running for too long."""
        job_running_start_time = rfc3339.parse_datetime(row["running_start_time"], with_timezone=True)
        elapsed = datetime.datetime.now(tz=datetime.timezone.utc) - job_running_start_time
        if elapsed > self._cancel_running_job_after:
            try:
                _log.info(
                    f"Cancelling long-running job {job.job_id} (after {elapsed}, running since {job_running_start_time})"
                )
                job.stop()
            except OpenEoApiError as e:
                _log.error(f"Failed to cancel long-running job {job.job_id}: {e}")

    def get_job_dir(self, job_id: str) -> Path:
        """Path to directory where job metadata, results and error logs are be saved."""
        return self._root_dir / f"job_{job_id}"

    def get_error_log_path(self, job_id: str) -> Path:
        """Path where error log file for the job is saved."""
        return self.get_job_dir(job_id) / f"job_{job_id}_errors.json"

    def get_job_metadata_path(self, job_id: str) -> Path:
        """Path where job metadata file is saved."""
        return self.get_job_dir(job_id) / f"job_{job_id}.json"

    def ensure_job_dir_exists(self, job_id: str) -> Path:
        """Create the job folder if it does not exist yet."""
        job_dir = self.get_job_dir(job_id)
        if not job_dir.exists():
            job_dir.mkdir(parents=True)

<<<<<<< HEAD
    def _update_statuses(self, job_db: JobDatabaseInterface):
        """Update status (and stats) of running jobs (in place)."""

        active = self.job_db.get_by_status(include=["created", "queued", "running"])

        for i in active.index:
            job_id = active.loc[i, "id"]
            backend_name = active.loc[i, "backend_name"]
=======
    def _track_statuses(self, df: pd.DataFrame):
        """
        Tracks status (and stats) of running jobs (in place).
        Optionally cancels jobs when running too long.
        """
        active = df.loc[(df.status == "created") | (df.status == "queued") | (df.status == "running")]
        for i in active.index:
            job_id = df.loc[i, "id"]
            backend_name = df.loc[i, "backend_name"]
            previous_status = df.loc[i, "status"]
>>>>>>> f5c02457

            try:
                con = self._get_connection(backend_name)
                the_job = con.job(job_id)
                job_metadata = the_job.describe()
                new_status = job_metadata["status"]

                _log.info(
                    f"Status of job {job_id!r} (on backend {backend_name}) is {new_status!r} (previously {previous_status!r})"
                )
<<<<<<< HEAD
                if job_metadata["status"] == "finished":
                    self.on_job_done(the_job, active.loc[i])
                if active.loc[i, "status"] != "error" and job_metadata["status"] == "error":
                    self.on_job_error(the_job, active.loc[i])

                active.loc[i, "status"] = job_metadata["status"]
=======

                if new_status == "finished":
                    self.on_job_done(the_job, df.loc[i])

                if previous_status != "error" and new_status == "error":
                    self.on_job_error(the_job, df.loc[i])

                if previous_status in {"created", "queued"} and new_status == "running":
                    df.loc[i, "running_start_time"] = rfc3339.utcnow()

                if new_status == "canceled":
                    self.on_job_cancel(the_job, df.loc[i])

                if self._cancel_running_job_after and new_status == "running":
                    self._cancel_prolonged_job(the_job, df.loc[i])

                df.loc[i, "status"] = new_status

>>>>>>> f5c02457
                # TODO: there is well hidden coupling here with "cpu", "memory" and "duration" from `_normalize_df`
                for key in job_metadata.get("usage", {}).keys():
                    active.loc[i, key] = _format_usage_stat(job_metadata, key)

            except OpenEoApiError as e:
                print(f"error for job {job_id!r} on backend {backend_name}")
                print(e)
        job_db.persist(active)

def _format_usage_stat(job_metadata: dict, field: str) -> str:
    value = deep_get(job_metadata, "usage", field, "value", default=0)
    unit = deep_get(job_metadata, "usage", field, "unit", default="")
    return f"{value} {unit}".strip()


@contextlib.contextmanager
def ignore_connection_errors(context: Optional[str] = None, sleep: int = 5):
    """Context manager to ignore connection errors."""
    # TODO: move this out of this module and make it a more public utility?
    try:
        yield
    except requests.exceptions.ConnectionError as e:
        _log.warning(f"Ignoring connection error (context {context or 'n/a'}): {e}")
        # Back off a bit
        time.sleep(sleep)


class FullDataFrameJobDatabase(JobDatabaseInterface):


    def __init__(self):
        super().__init__()
        self._df = None

    @property
    def df(self) -> pd.DataFrame:
        if self._df is None:
            self._df = self.read()
        return self._df

    def has_unfinished_jobs(self) -> bool:
        """
        Check if there are still unfinished jobs in the database.

        :return: True if there are unfinished jobs, False otherwise.
        """

        df = self.df
        return df[ ~df.status.isin(["finished", "error", "skipped", "start_failed"]) ].size > 0



    def get_by_status(self, include, max=None) -> pd.DataFrame:
        """
        Returns a dataframe with jobs, filtered by status.

        :param include: List of statuses to include.
        :param max: Maximum number of jobs to return.

        :return: DataFrame with jobs filtered by status.
        """
        df = self.df
        filtered = df[df.status.isin(include)]
        return filtered.head(max) if max is not None else filtered

    def _merge_into_df(self, df: pd.DataFrame):
        if self._df is not None:
            self._df.update(df, overwrite=True)
        else:
            self._df = df


class CsvJobDatabase(FullDataFrameJobDatabase):
    """
    Persist/load job metadata with a CSV file.

    :implements: :py:class:`JobDatabaseInterface`
    :param path: Path to local CSV file.

    .. note::
        Support for GeoPandas dataframes depends on the ``geopandas`` package
        as :ref:`optional dependency <installation-optional-dependencies>`.

    .. versionadded:: 0.31.0
    """
    def __init__(self, path: Union[str, Path]):
        super().__init__()
        self.path = Path(path)

    def exists(self) -> bool:
        return self.path.exists()

    def _is_valid_wkt(self, wkt: str) -> bool:
        try:
            shapely.wkt.loads(wkt)
            return True
        except shapely.errors.WKTReadingError:
            return False

    def read(self) -> pd.DataFrame:
        df = pd.read_csv(self.path)
        if (
            "geometry" in df.columns
            and df["geometry"].dtype.name != "geometry"
            and self._is_valid_wkt(df["geometry"].iloc[0])
        ):
            import geopandas

            # `df.to_csv()` in `persist()` has encoded geometries as WKT, so we decode that here.
            df = geopandas.GeoDataFrame(df, geometry=geopandas.GeoSeries.from_wkt(df["geometry"]))
        return df

    def persist(self, df: pd.DataFrame):
        self._merge_into_df(df)
        self.path.parent.mkdir(parents=True, exist_ok=True)
        self.df.to_csv(self.path, index=False)


class ParquetJobDatabase(FullDataFrameJobDatabase):
    """
    Persist/load job metadata with a Parquet file.

    :implements: :py:class:`JobDatabaseInterface`
    :param path: Path to the Parquet file.

    .. note::
        Support for Parquet files depends on the ``pyarrow`` package
        as :ref:`optional dependency <installation-optional-dependencies>`.

        Support for GeoPandas dataframes depends on the ``geopandas`` package
        as :ref:`optional dependency <installation-optional-dependencies>`.

    .. versionadded:: 0.31.0
    """
    def __init__(self, path: Union[str, Path]):
        super().__init__()
        self.path = Path(path)

    def exists(self) -> bool:
        return self.path.exists()

    def read(self) -> pd.DataFrame:
        # Unfortunately, a naive `pandas.read_parquet()` does not easily allow
        # reconstructing geometries from a GeoPandas Parquet file.
        # And vice-versa, `geopandas.read_parquet()` does not support reading
        # Parquet file without geometries.
        # So we have to guess which case we have.
        # TODO is there a cleaner way to do this?
        import pyarrow.parquet

        metadata = pyarrow.parquet.read_metadata(self.path)
        if b"geo" in metadata.metadata:
            import geopandas
            return geopandas.read_parquet(self.path)
        else:
            return pd.read_parquet(self.path)

    def persist(self, df: pd.DataFrame):
        self._merge_into_df(df)
        self.path.parent.mkdir(parents=True, exist_ok=True)
        self.df.to_parquet(self.path, index=False)<|MERGE_RESOLUTION|>--- conflicted
+++ resolved
@@ -366,59 +366,28 @@
             job_db.persist(df)
 
         while (
-<<<<<<< HEAD
             job_db.has_unfinished_jobs()
 
-=======
-            df[
-                # TODO: risk on infinite loop if a backend reports a (non-standard) terminal status that is not covered here
-                (df.status != "finished")
-                & (df.status != "skipped")
-                & (df.status != "start_failed")
-                & (df.status != "error")
-                & (df.status != "canceled")
-            ].size
-            > 0
->>>>>>> f5c02457
         ):
 
             with ignore_connection_errors(context="get statuses"):
-<<<<<<< HEAD
-                self._update_statuses(job_db)
+                self._track_statuses(job_db)
             #TODO do we still want to support this? Would require a 'count_by_status'?
             #status_histogram = df.groupby("status").size().to_dict()
             #_log.info(f"Status histogram: {status_histogram}")
 
-
             not_started = job_db.get_by_status(include=["not_started"],max=200)
-=======
-                self._track_statuses(df)
-            status_histogram = df.groupby("status").size().to_dict()
-            _log.info(f"Status histogram: {status_histogram}")
-            job_db.persist(df)
->>>>>>> f5c02457
 
             if len(not_started) > 0:
                 # Check number of jobs running at each backend
-<<<<<<< HEAD
                 running = job_db.get_by_status(include=["created","queued","running"])
-=======
-                running = df[(df.status == "created") | (df.status == "queued") | (df.status == "running")]
->>>>>>> f5c02457
                 per_backend = running.groupby("backend_name").size().to_dict()
                 _log.info(f"Running per backend: {per_backend}")
                 for backend_name in self.backends:
                     backend_load = per_backend.get(backend_name, 0)
                     if backend_load < self.backends[backend_name].parallel_jobs:
-<<<<<<< HEAD
-                        to_add = (
-                            self.backends[backend_name].parallel_jobs - backend_load
-                        )
+                        to_add = self.backends[backend_name].parallel_jobs - backend_load
                         to_launch = not_started.iloc[0:to_add]
-=======
-                        to_add = self.backends[backend_name].parallel_jobs - backend_load
-                        to_launch = df[df.status == "not_started"].iloc[0:to_add]
->>>>>>> f5c02457
                         for i in to_launch.index:
                             self._launch_job(start_job, not_started, i, backend_name)
                             job_db.persist(to_launch)
@@ -563,27 +532,16 @@
         if not job_dir.exists():
             job_dir.mkdir(parents=True)
 
-<<<<<<< HEAD
-    def _update_statuses(self, job_db: JobDatabaseInterface):
-        """Update status (and stats) of running jobs (in place)."""
-
+    def _track_statuses(self, job_db: JobDatabaseInterface):
+        """
+        Tracks status (and stats) of running jobs (in place).
+        Optionally cancels jobs when running too long.
+        """
         active = self.job_db.get_by_status(include=["created", "queued", "running"])
-
         for i in active.index:
             job_id = active.loc[i, "id"]
             backend_name = active.loc[i, "backend_name"]
-=======
-    def _track_statuses(self, df: pd.DataFrame):
-        """
-        Tracks status (and stats) of running jobs (in place).
-        Optionally cancels jobs when running too long.
-        """
-        active = df.loc[(df.status == "created") | (df.status == "queued") | (df.status == "running")]
-        for i in active.index:
-            job_id = df.loc[i, "id"]
-            backend_name = df.loc[i, "backend_name"]
-            previous_status = df.loc[i, "status"]
->>>>>>> f5c02457
+            previous_status = active.loc[i, "status"]
 
             try:
                 con = self._get_connection(backend_name)
@@ -594,33 +552,24 @@
                 _log.info(
                     f"Status of job {job_id!r} (on backend {backend_name}) is {new_status!r} (previously {previous_status!r})"
                 )
-<<<<<<< HEAD
-                if job_metadata["status"] == "finished":
+
+                if new_status == "finished":
                     self.on_job_done(the_job, active.loc[i])
-                if active.loc[i, "status"] != "error" and job_metadata["status"] == "error":
+
+                if previous_status != "error" and new_status == "error":
                     self.on_job_error(the_job, active.loc[i])
 
-                active.loc[i, "status"] = job_metadata["status"]
-=======
-
-                if new_status == "finished":
-                    self.on_job_done(the_job, df.loc[i])
-
-                if previous_status != "error" and new_status == "error":
-                    self.on_job_error(the_job, df.loc[i])
-
                 if previous_status in {"created", "queued"} and new_status == "running":
-                    df.loc[i, "running_start_time"] = rfc3339.utcnow()
+                    active.loc[i, "running_start_time"] = rfc3339.utcnow()
 
                 if new_status == "canceled":
-                    self.on_job_cancel(the_job, df.loc[i])
+                    self.on_job_cancel(the_job, active.loc[i])
 
                 if self._cancel_running_job_after and new_status == "running":
-                    self._cancel_prolonged_job(the_job, df.loc[i])
-
-                df.loc[i, "status"] = new_status
-
->>>>>>> f5c02457
+                    self._cancel_prolonged_job(the_job, active.loc[i])
+
+                active.loc[i, "status"] = new_status
+
                 # TODO: there is well hidden coupling here with "cpu", "memory" and "duration" from `_normalize_df`
                 for key in job_metadata.get("usage", {}).keys():
                     active.loc[i, key] = _format_usage_stat(job_metadata, key)
@@ -669,7 +618,7 @@
         """
 
         df = self.df
-        return df[ ~df.status.isin(["finished", "error", "skipped", "start_failed"]) ].size > 0
+        return df[ ~df.status.isin(["finished", "error", "skipped", "start_failed", "cancelled"]) ].size > 0
 
 
 
