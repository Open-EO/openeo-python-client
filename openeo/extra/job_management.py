--- conflicted
+++ resolved
@@ -32,8 +32,7 @@
 MAX_RETRIES = 5
 
 
-<<<<<<< HEAD
-=======
+
 class JobDatabaseInterface(metaclass=abc.ABCMeta):
     """
     Interface for a database of job metadata to use with the :py:class:`MultiBackendJobManager`,
@@ -67,7 +66,6 @@
         ...
 
 
->>>>>>> 35b5fc7b
 class MultiBackendJobManager:
     """
     Tracker for multiple jobs on multiple backends.
@@ -492,7 +490,6 @@
         job_running_start_time = rfc3339.parse_datetime(row["running_start_time"], with_timezone=True)
         current_time = rfc3339.parse_datetime(rfc3339.utcnow(), with_timezone=True)
 
-        
         if current_time > job_running_start_time + self.cancel_running_job_after:
             try:
                 _log.info(
