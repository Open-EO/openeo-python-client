import datetime
import logging
import time
import typing
from pathlib import Path
from typing import List, Union, Dict, Optional

from deprecated.sphinx import deprecated
from requests import ConnectionError, Response

from openeo.internal.jupyter import render_component, render_error, VisualDict
from openeo.rest import OpenEoClientException, JobFailedException, OpenEoApiError
from openeo.util import ensure_dir
<<<<<<< HEAD
from openeo.internal.jupyter import render_component, render_error, VisualDict
=======
>>>>>>> 64eece38

if hasattr(typing, 'TYPE_CHECKING') and typing.TYPE_CHECKING:
    # Only import this for type hinting purposes. Runtime import causes circular dependency issues.
    # Note: the `hasattr` check is necessary for Python versions before 3.5.2.
    from openeo.rest.connection import Connection

logger = logging.getLogger(__name__)


class JobLogEntry:
    """
    A Job log entry.
    """

    def __init__(self, log_id: str, level: str, message: str):
        self.log_id = log_id
        self.level = level
        self.message = message


class RESTJob:
    """
    Handle for an openEO batch job, allowing it to describe, start, cancel, inspect results, etc.
    """
    # TODO: rename this to BatchJob?

    def __init__(self, job_id: str, connection: 'Connection'):
        self.job_id = job_id
        """Unique identifier of the batch job (string)."""

        self.connection = connection

    def __repr__(self):
        return '<{c} job_id={i!r}>'.format(c=self.__class__.__name__, i=self.job_id)

    def _repr_html_(self):
        data = self.describe_job()
        currency = self.connection.capabilities().currency()
<<<<<<< HEAD
        return render_component('job', data = data, parameters = {'currency': currency})

    def describe_job(self):
=======
        return render_component('job', data=data, parameters={'currency': currency})

    def describe_job(self) -> dict:
>>>>>>> 64eece38
        """ Get all job information."""
        # GET /jobs/{job_id}
        return self.connection.get("/jobs/{}".format(self.job_id), expected_status=200).json()

    def update_job(self, process_graph=None, output_format=None,
                   output_parameters=None, title=None, description=None,
                   plan=None, budget=None, additional=None):
        """ Update a job."""
        # PATCH /jobs/{job_id}
        raise NotImplementedError

    def delete_job(self):
        """ Delete a job."""
        # DELETE /jobs/{job_id}
        self.connection.delete("/jobs/{}".format(self.job_id), expected_status=204)

    def estimate_job(self):
        """ Calculate an time/cost estimate for a job."""
        # GET /jobs/{job_id}/estimate
        data = self.connection.get("/jobs/{}/estimate".format(self.job_id), expected_status=200).json()
        currency = self.connection.capabilities().currency()
<<<<<<< HEAD
        return VisualDict('job-estimate', data = data, parameters = {'currency': currency})
=======
        return VisualDict('job-estimate', data=data, parameters={'currency': currency})
>>>>>>> 64eece38

    def start_job(self):
        """ Start / queue a job for processing."""
        # POST /jobs/{job_id}/results
        self.connection.post("/jobs/{}/results".format(self.job_id), expected_status=202)

    def stop_job(self):
        """ Stop / cancel job processing."""
        # DELETE /jobs/{job_id}/results
        self.connection.delete("/jobs/{}/results".format(self.job_id), expected_status=204)

    @deprecated("Use :py:meth:`~RESTJOB.get_results` instead.", version="0.4.10")
    def list_results(self) -> dict:
        """Get batch job results metadata."""
        return self.get_results().get_metadata()

    def download_result(self, target: Union[str, Path] = None) -> Path:
        """
        Download single job result to the target file path or into folder (current working dir by default).
        
        Fails if there are multiple result files.

        :param target: String or path where the file should be downloaded to.
        """
        return self.get_results().download_file(target=target)

    @deprecated(
        "Instead use :py:meth:`RESTJob.get_results` and the more flexible download functionality of :py:class:`JobResults`",
        version="0.4.10")
    def download_results(self, target: Union[str, Path] = None) -> Dict[Path, dict]:
        """
        Download all job result files into given folder (current working dir by default).

        The names of the files are taken directly from the backend.

        :param target: String/path, folder where to put the result files.
        :return: file_list: Dict containing the downloaded file path as value and asset metadata
        """
        return self.get_result().download_files(target)

    @deprecated("Use :py:meth:`RESTJob.get_results` instead.", version="0.4.10")
    def get_result(self):
        return _Result(self)

    def get_results(self) -> "JobResults":
        """
        Get handle to batch job results for result metadata inspection or downloading resulting assets.

        .. versionadded:: 0.4.10
        """
        return JobResults(self)

    def status(self):
        """ Returns the status of the job."""
        return self.describe_job().get("status", "N/A")

    def logs(self, offset=None) -> List[JobLogEntry]:
        """ Retrieve job logs."""
        url = "/jobs/{}/logs".format(self.job_id)
        logs = self.connection.get(url, params={'offset': offset}, expected_status=200).json()["logs"]
        return [JobLogEntry(log['id'], log['level'], log['message']) for log in logs]

    def run_synchronous(self, outputfile: Union[str, Path, None] = None,
                        print=print, max_poll_interval=60, connection_retry_interval=30) -> 'RESTJob':
        """Start the job, wait for it to finish and download result"""
        self.start_and_wait(
            print=print, max_poll_interval=max_poll_interval, connection_retry_interval=connection_retry_interval
        )
        # TODO #135 support multi file result sets too?
        if outputfile is not None:
            self.download_result(outputfile)
        return self

    def start_and_wait(self, print=print, max_poll_interval: int = 60, connection_retry_interval: int = 30) -> "RESTJob":
        """
        Start the batch job, poll its status and wait till it finishes (or fails)

        :param print: print/logging function to show progress/status
        :param max_poll_interval: maximum number of seconds to sleep between status polls
        :param connection_retry_interval: how long to wait when status poll failed due to connection issue
        :return:
        """
        start_time = time.time()

        def elapsed() -> str:
            return str(datetime.timedelta(seconds=time.time() - start_time)).rsplit(".")[0]

        def print_status(msg: str):
            print("{t} Job {i!r}: {m}".format(t=elapsed(), i=self.job_id, m=msg))

        # TODO: make `max_poll_interval`, `connection_retry_interval` class constants or instance properties?
        print_status("send 'start'")
        self.start_job()

        # TODO: also add  `wait` method so you can track a job that already has started explicitly
        #   or just rename this method to `wait` and automatically do start if not started yet?

        # Start with fast polling.
        poll_interval = min(5, max_poll_interval)
        status = None
        while True:
            # TODO: also allow a hard time limit on this infinite poll loop?
            try:
                job_info = self.describe_job()
            except ConnectionError as e:
                print_status("Connection error while querying status: {e}".format(e=e))
                time.sleep(connection_retry_interval)
                continue

            status = job_info.get("status", "N/A")
            progress = '{p}%'.format(p=job_info["progress"]) if "progress" in job_info else "N/A"
            print_status("{s} (progress {p})".format(s=status, p=progress))
            if status not in ('submitted', 'created', 'queued', 'running'):
                break

            # Sleep for next poll (and adaptively make polling less frequent)
            time.sleep(poll_interval)
            poll_interval = min(1.25 * poll_interval, max_poll_interval)

        if status != "finished":
            raise JobFailedException("Batch job {i} didn't finish properly. Status: {s} (after {t}).".format(
                i=self.job_id, s=status, t=elapsed()
            ), job=self)

        return self


class ResultAsset:
    """
    Result asset of a batch job (e.g. a GeoTIFF or JSON file)

    .. versionadded:: 0.4.10
    """

    def __init__(self, job: RESTJob, name: str, href: str, metadata: dict):
        self.job = job

        self.name = name
        """Asset name as advertised by the backend."""

        self.href = href
        """Download URL of the asset."""

        self.metadata = metadata
        """Asset metadata provided by the backend, possibly containing keys "type" (for media type), "roles", "title", "description"."""

    def __repr__(self):
        return "<ResultAsset {n!r} (type {t}) at {h!r}>".format(
            n=self.name, t=self.metadata.get("type", "unknown"), h=self.href
        )

    def download(self, target: Optional[Union[Path, str]] = None, chunk_size=None) -> Path:
        """
        Download asset to given location

        :param target: download target path. Can be an existing folder
            (in which case the filename advertised by backend will be used)
            or full file name. By default, the working directory will be used.
        """
        target = Path(target or Path.cwd())
        if target.is_dir():
            target = target / self.name
        ensure_dir(target.parent)
        logger.info("Downloading Job result asset {n!r} from {h!s} to {t!s}".format(n=self.name, h=self.href, t=target))
        with target.open("wb") as f:
            response = self._get_response(stream=True)
            for block in response.iter_content(chunk_size=chunk_size):
                f.write(block)
        return target

    def _get_response(self, stream=True) -> Response:
        return self.job.connection.get(self.href, stream=stream)

    def load_json(self) -> dict:
        """Load asset in memory and parse as JSON."""
        if not (self.name.lower().endswith(".json") or self.metadata.get("type") == "application/json"):
            logger.warning("Asset might not be JSON")
        return self._get_response().json()

    def load_bytes(self) -> bytes:
        """Load asset in memory as raw bytes."""
        return self._get_response().content

    # TODO: more `load` methods e.g.: load GTiff asset directly as numpy array


class MultipleAssetException(OpenEoClientException):
    pass


class JobResults:
    """
    Results of a batch job: listing of one or more output files (assets)
    and some metadata.

    .. versionadded:: 0.4.10
    """

    def __init__(self, job: RESTJob):
        self._job = job
        self._results_url = "/jobs/{j}/results".format(j=self._job.job_id)
        self._results = None

    def __repr__(self):
        return "<JobResults for job {j!r}>".format(j=self._job.job_id)

    def _repr_html_(self):
        try:
            response = self.get_metadata()
            return render_component("batch-job-result", data = response)
        except OpenEoApiError as error:
            return render_error(error)

    def get_metadata(self, force=False) -> dict:
        """Get batch job results metadata (parsed JSON)"""
        if self._results is None or force:
            self._results = self._job.connection.get(self._results_url, expected_status=200).json()
        return self._results

    # TODO: provide methods for `stac_version`, `id`, `geometry`, `properties`, `links`, ...?

    def get_assets(self) -> List[ResultAsset]:
        """
        Get all assets from the job results.
        """
        # TODO: add arguments to filter on metadata, e.g. to only get assets of type "image/tiff"
        metadata = self.get_metadata()
        if "assets" in metadata:
            # API 1.0 style: dictionary mapping filenames to metadata dict (with at least a "href" field)
            assets = metadata["assets"]
        else:
            # Best effort translation of on old style to "assets" style (#134)
            assets = {a["href"].split("/")[-1]: a for a in metadata["links"]}
        return [
            ResultAsset(job=self._job, name=name, href=asset["href"], metadata=asset)
            for name, asset in assets.items()
        ]

    def get_asset(self, name: str = None) -> ResultAsset:
        """
        Get single asset by name or without name if there is only one.
        """
        # TODO: also support getting a single asset by type or role?
        assets = self.get_assets()
        if len(assets) == 0:
            raise OpenEoClientException("No assets in result.")
        if name is None:
            if len(assets) == 1:
                return assets[0]
            else:
                raise MultipleAssetException("Multiple result assets for job {j}: {a}".format(
                    j=self._job.job_id, a=[a.name for a in assets]
                ))
        else:
            try:
                return next(a for a in assets if a.name == name)
            except StopIteration:
                raise OpenEoClientException(
                    "No asset {n!r} in: {a}".format(n=name, a=[a.name for a in assets])
                )

    def download_file(self, target: Union[Path, str] = None, name: str = None) -> Path:
        """
        Download single asset. Can be used when there is only one asset in the
        :py:class:`JobResults`, or when the desired asset name is given explicitly.

        :param target: path to download to. Can be an existing directory
            (in which case the filename advertised by backend will be used)
            or full file name. By default, the working directory will be used.
        :param name: asset name to download (not required when there is only one asset)
        :return: path of downloaded asset
        """
        try:
            return self.get_asset(name=name).download(target=target)
        except MultipleAssetException:
            raise OpenEoClientException(
                "Can not use `download_file` with multiple assets. Use `download_files` instead.")

    def download_files(self, target: Union[Path, str] = None) -> List[Path]:
        """
        Download all assets to given folder.

        :param target: path to folder to download to (must be a folder if it already exists)
        :return: list of paths to the downloaded assets.
        """
        target = Path(target or Path.cwd())
        if target.exists() and not target.is_dir():
            raise OpenEoClientException("The target argument must be a folder. Got {t!r}".format(t=str(target)))
        ensure_dir(target)
        return [a.download(target) for a in self.get_assets()]


@deprecated(reason="Use :py:class:`JobResults` instead", version="0.4.10")
class _Result:
    """
    Wrapper around `JobResults` to adapt old deprecated "Result" API.

    .. deprecated:: 0.4.10
    """

    # TODO: deprecated: remove this

    def __init__(self, job):
        self.results = JobResults(job=job)

    def download_file(self, target: Union[str, Path] = None) -> Path:
        return self.results.download_file(target=target)

    def download_files(self, target: Union[str, Path] = None) -> Dict[Path, dict]:
        target = Path(target or Path.cwd())
        if target.exists() and not target.is_dir():
            raise OpenEoClientException("The target argument must be a folder. Got {t!r}".format(t=str(target)))
        return {a.download(target): a.metadata for a in self.results.get_assets()}

    def load_json(self) -> dict:
        return self.results.get_asset().load_json()

    def load_bytes(self) -> bytes:
        return self.results.get_asset().load_bytes()<|MERGE_RESOLUTION|>--- conflicted
+++ resolved
@@ -11,10 +11,6 @@
 from openeo.internal.jupyter import render_component, render_error, VisualDict
 from openeo.rest import OpenEoClientException, JobFailedException, OpenEoApiError
 from openeo.util import ensure_dir
-<<<<<<< HEAD
-from openeo.internal.jupyter import render_component, render_error, VisualDict
-=======
->>>>>>> 64eece38
 
 if hasattr(typing, 'TYPE_CHECKING') and typing.TYPE_CHECKING:
     # Only import this for type hinting purposes. Runtime import causes circular dependency issues.
@@ -53,15 +49,9 @@
     def _repr_html_(self):
         data = self.describe_job()
         currency = self.connection.capabilities().currency()
-<<<<<<< HEAD
-        return render_component('job', data = data, parameters = {'currency': currency})
-
-    def describe_job(self):
-=======
         return render_component('job', data=data, parameters={'currency': currency})
 
     def describe_job(self) -> dict:
->>>>>>> 64eece38
         """ Get all job information."""
         # GET /jobs/{job_id}
         return self.connection.get("/jobs/{}".format(self.job_id), expected_status=200).json()
@@ -83,11 +73,7 @@
         # GET /jobs/{job_id}/estimate
         data = self.connection.get("/jobs/{}/estimate".format(self.job_id), expected_status=200).json()
         currency = self.connection.capabilities().currency()
-<<<<<<< HEAD
-        return VisualDict('job-estimate', data = data, parameters = {'currency': currency})
-=======
         return VisualDict('job-estimate', data=data, parameters={'currency': currency})
->>>>>>> 64eece38
 
     def start_job(self):
         """ Start / queue a job for processing."""
