--- conflicted
+++ resolved
@@ -8,7 +8,6 @@
 from openeo.internal.jupyter import render_component
 from openeo.internal.processes.builder import ProcessBuilderBase
 from openeo.util import dict_no_none
-from openeo.internal.jupyter import render_component
 
 if hasattr(typing, 'TYPE_CHECKING') and typing.TYPE_CHECKING:
     # Only import this for type hinting purposes. Runtime import causes circular dependency issues.
@@ -57,11 +56,7 @@
 
     def _repr_html_(self):
         process = self.describe()
-<<<<<<< HEAD
-        return render_component('process', data = process)
-=======
         return render_component('process', data=process)
->>>>>>> 64eece38
 
     def store(
             self, process_graph: Union[dict, ProcessBuilderBase], parameters: List[Union[Parameter, dict]] = None,
