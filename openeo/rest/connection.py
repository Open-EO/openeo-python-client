--- conflicted
+++ resolved
@@ -731,11 +731,7 @@
         Lists all user-defined processes of the authenticated user.
         """
         data = self.get("/process_graphs").json()["processes"]
-<<<<<<< HEAD
-        return VisualList("processes", data = data)
-=======
         return VisualList("processes", data=data)
->>>>>>> 64eece38
 
     def user_defined_process(self, user_defined_process_id: str) -> RESTUserDefinedProcess:
         """
